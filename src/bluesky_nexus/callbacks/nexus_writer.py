"""
Module for Creating and Writing NeXus Files

This module contains functions for generating NeXus files in the HDF5 format using a dictionary-based approach. The functions allow the creation of a hierarchical structure within the NeXus file, with special handling for specific NeXus groups such as 'instrument' and 'run_info'. The module supports various types of data, including simple values, lists, and more complex nested structures.

Functions provided in this module include:

- `extract_run_info(start: dict, stop: dict) -> dict`: Extracts relevant information from the start and stop documents and returns a dictionary containing the relevant data.
- `create_nexus_file(file_path, data_dict)`: Creates a NeXus file at the specified file path using the provided data dictionary, handling groups and datasets based on the NeXus standard.
- `add_group_or_field(group, data)`: Recursively adds groups or datasets to a NeXus file based on the provided data, supporting nested structures and various data types.
- `write_collection(group, data: dict)`: Recursively writes a collection of data (nested dictionaries, lists, and primitive values) to a given group in the NeXus file, handling different data types appropriately.

The module ensures that valid data types are used for fields and datasets, and it validates input to avoid errors in the NeXus file structure. It is intended for use cases where NeXus data needs to be programmatically created and stored in HDF5 format, with support for complex data types and nested hierarchies.

Example Usage:

    # Example of using the module to create a NeXus file
    data = {
        "instrument": {"mono": {"NX_class": "NXmonochromator", "value": 123.4}},
        "run_info": {"start_time": "2023-12-01T12:00:00"},
    }
    create_nexus_file("example.nxs", data)

Notes:
    - The module expects the provided data dictionary to be well-structured according to the NeXus format.
    - Special handling for fields like 'events_cpt_timestamps' and 'events_timestamps' is included.
    - Error handling is in place to manage invalid data types and unsupported structures.
"""

import copy
import json
import os
import re
from collections import deque
from typing import Optional, Union, Any

import h5py
import numpy as np
from bluesky.callbacks.core import CollectThenCompute

from bluesky_nexus.bluesky_nexus_const import (
    NX_FILE_EXTENSION,
    NX_MD_KEY,
    VALID_NXFIELD_DTYPES,
    NX_DTYPE_MAP,
)
from bluesky_nexus.common.decorator_utils import measure_time
from bluesky_nexus.common.logging_utils import logger
from bluesky_nexus.transformation.symbolic_transformation import (
    apply_symbolic_transformation,
)


class NexusWriter(CollectThenCompute):
    """
    A class responsible for writing NeXus files based on the start, stop, event, and descriptor documents.

    This class handles the extraction of relevant metadata from the documents, processes it, and creates
    a NeXus file in HDF5 format. It is designed to be part of a larger system that interacts with a RunEngine
    and manages data collection, processing, and file writing.

    Inherited Methods:
        - `__init__(nx_file_dir_path=None)`: Initializes the class and optionally sets a directory for saving NeXus files.
        - `__call__(name, doc)`: Handles incoming documents from the RunEngine, processing them based on their type ('start', 'stop', etc.).

    Methods:
        - `create_nx_file_path(dir_path: str, file_name: str) -> str`:
            Creates and validates the file path for the NeXus file based on the directory path and file name.
        - `compute()`:
            Processes the input documents, extracts metadata, and creates a NeXus file.
    """

    def __init__(self, nx_file_dir_path=None):
        super().__init__()  # Initialize the parent class
        self.nx_file_dir_path = nx_file_dir_path

    def __call__(self, name, doc):
        """
        Handle documents from the RunEngine and delegate them to
        the appropriate methods based on the document type.

        Parameters:
            name (str): The type of the document (e.g., 'start', 'stop', 'descriptor', 'event').
            doc (dict): The content of the document, which is passed to the corresponding method
                        for processing (e.g., start document, event data, etc.).

        Notes:
            - The method ensures that documents are processed in the correct sequence (start -> descriptor -> event -> stop).
            - This method delegates the responsibility of handling each document type to specific class methods.
        """
        if name == "start":
            self.start(doc)
        elif name == "descriptor":
            self.descriptor(doc)
        elif name == "event":
            self.event(doc)
        elif name == "stop":
            self.stop(doc)

    def create_nx_file_path(self, dir_path: str, file_name: str) -> str:
        """
        Creates a valid file path for the NeXus file, ensuring the directory exists
        and the file name adheres to the expected format.

        Parameters:
            dir_path (str): The directory path where the NeXus file will be saved.
            file_name (str): The desired name of the NeXus file. If None or empty,
                            a name will be auto-generated using the UID from the start document.

        Returns:
            str: The complete file path for the NeXus file.

        Raises:
            ValueError: If the provided directory path is not a valid directory.

        Notes:
            - If the file name is not provided, it defaults to a generated name based on the UID
            in the start document with the proper NeXus file extension.
            - If the file name contains "{uid}", it is replaced with the UID from the start document.
            - The file name will always have the NeXus file extension appended if not already present.
        """

        # Check if 'dir_path' is pointing to existing directory
        if not os.path.isdir(dir_path):
            raise ValueError(
                f"Nexus dir path {dir_path} is not pointing to a directory."
            )

        # Check if 'file_name' is not None or not empty string
        if file_name is None or not file_name.strip():
            file_name = self._start_doc["uid"]
            file_name = file_name + NX_FILE_EXTENSION
            logger.warning(
                f"Nexus file name not defined by the user. Nexus file name automatically generated to {file_name}"
            )

        # Add extension to file name
        if not file_name.endswith(NX_FILE_EXTENSION):
            file_name = file_name + NX_FILE_EXTENSION

        # Add uid to file name if necessary
        if "{uid}" in file_name:
            file_name = file_name.format(uid=self._start_doc["uid"])

        # Define nexus file path
        file_path: str = os.path.join(dir_path, file_name)

        return file_path

    def compute(self):
        """
        Triggers the process of generating the NeXus file by calling `generate_nexus_file()`.

        This method acts as a simple entry point for processing the metadata and writing the NeXus file.
        """
        self.generate_nexus_file()

    @measure_time
    def generate_nexus_file(self):
        """
        Processes the NeXus metadata and writes a NeXus file based on the start, stop,
        event, and descriptor documents.

        The workflow includes:
            1. Verifying the presence of necessary metadata in the start document.
            2. Retrieving configuration from the environment, such as the NeXus directory path.
            3. Generating the NeXus file path using the directory and file name.
            4. Extracting run information from the start and stop documents.
            5. Safely creating a deepcopy of the start document for processing.
            6. Handling placeholders in the metadata using event and descriptor data.
            7. Combining instrument metadata with run information.
            8. Writing the NeXus file with the combined data.

        Raises:
            Exception: If an error occurs during the deepcopy of the start document.

        Notes:
            - If required metadata is missing from the start document, an error message is logged.
            - The method processes placeholders within the NeXus metadata using the associated events and descriptors.
        """

        # Check if NEXUS_MD_KEY is contained in the start document
        if NX_MD_KEY not in self._start_doc:
            logger.error(f"The start document does not contain {NX_MD_KEY} dictionary.")
            return

        # Define nexus file dir path
        nx_dir_path: str = self.nx_file_dir_path

        # Retrieve nexus file name from start doc
        nx_file_name: str = self._start_doc.get("nx_file_name", None)

        # Create nexus file path
        nx_file_path: str = self.create_nx_file_path(nx_dir_path, nx_file_name)

        # Create 'run_info' dict by extraction of data from the start and stop document
        run_info: dict = extract_run_info(self._start_doc, self._stop_doc)

        # Define a dict "data" that is to be passed to 'create_nexus_file()'
        data: dict = {"run_info": run_info}

        # Copy the start document to be able to modify it. Reason: Documents are immutable.
        try:
            start_doc_cpy = copy.deepcopy(self._start_doc)
        except Exception as e:
            logger.exception(f"Error during deepcopy of the start document: {e}")
            return

        # If there is NX_MD_KEY in the start_doc_cpy
        if start_doc_cpy[NX_MD_KEY]:
            # Process the placeholders of the nexus_md applying events and descriptors
            process_nexus_md(start_doc_cpy[NX_MD_KEY], self._descriptors, self._events)

            # Update the dict data with instrument_data
            instrument_data: dict = start_doc_cpy[NX_MD_KEY]
            data.update({"instrument": instrument_data})

        # Create nexus file from the data
        create_nexus_file(nx_file_path, data)


# Define processing of the nexus md
def process_nexus_md(nexus_md: dict, descriptors: dict, events: deque):
    """
    Process the Nexus metadata by replacing placeholders with actual data from events and descriptors.
    """

    if not nexus_md:
        raise ValueError("The dict 'nexus_md' is empty")
    if not descriptors:
        raise ValueError("The deque 'descriptors' is empty")
    if not events:
        raise ValueError("The deque 'events' is empty")

    def process_post_run():
        """
        Processes post-run placeholders within the Nexus metadata, replacing them with actual
        data from the event logs and descriptors.

        This inner function contains several helper functions to:
        - Select the appropriate descriptor based on the device name.
        - Extract the component name from the placeholder.
        - Replace the placeholders in the Nexus metadata with actual event data.
        """

        def get_data_from_descriptor(descriptor: dict, cpt_name: str) -> Optional[dict]:
            """Retrieve data from descriptor configuration"""
            config = descriptor.get("configuration", {})
            for device_name, device_data in config.items():
                data_keys, data, timestamps = map(
                    device_data.get, ["data_keys", "data", "timestamps"]
                )
                if data_keys and cpt_name in data_keys:
                    logger.debug(
                        f"Data for component: '{cpt_name}' found in configuration of descriptor: '{descriptor['name']}'"
                    )

                    value = data.get(cpt_name)
                    timestamp = timestamps.get(cpt_name)

                    # Determine dtype dynamically for value
                    if isinstance(value, (str, np.str_)):
                        value_array = np.array(
                            value, dtype=object
                        )  # Single string, keep object dtype
                    elif isinstance(value, list):
                        # Use object dtype if list contains any strings; otherwise, let NumPy infer
                        dtype = (
                            object
                            if any(isinstance(v, (str, np.str_)) for v in value)
                            else None
                        )
                        value_array = np.array(value, dtype=dtype)
                    else:
                        value_array = np.array(value)  # Let NumPy infer the best dtype

                    # Determine dtype dynamically for timestamp
                    if isinstance(timestamp, (str, np.str_)):
                        timestamp_array = np.array(timestamp, dtype=object)
                    elif isinstance(timestamp, list):
                        # Use object dtype if list contains any strings; otherwise, let NumPy infer
                        dtype = (
                            object
                            if any(isinstance(t, (str, np.str_)) for t in timestamp)
                            else None
                        )
                        timestamp_array = np.array(timestamp, dtype=dtype)
                    else:
                        timestamp_array = np.array(
                            timestamp
                        )  # Let NumPy infer the best dtype

                    return {
                        "description": data_keys[cpt_name],
                        "data": value_array,
                        "descriptor_cpt_timestamp": timestamp_array,
                    }
            return None

        def get_data_from_events(
            descriptor: dict, events, cpt_name: str
        ) -> Optional[dict]:
            """Retrieve data from events based on descriptor UID."""
            if cpt_name not in descriptor["data_keys"]:
                return None

            descriptor_uid = descriptor["uid"]
            filtered_events = [
                evt for evt in events if evt["descriptor"] == descriptor_uid
            ]

            values: list = [
                evt["data"][cpt_name]
                for evt in filtered_events
                if cpt_name in evt["data"]
            ]
            timestamps: list = [
                evt["timestamps"][cpt_name]
                for evt in filtered_events
                if cpt_name in evt["timestamps"]
            ]
            event_times: list = [evt["time"] for evt in filtered_events]

            # Determine dtype dynamically for values
            if any(isinstance(v, (str, np.str_)) for v in values):
                values_array = np.array(
                    values, dtype=object
                )  # Contains strings → use object
            else:
                values_array = np.array(values)  # Only numbers → NumPy infers dtype

            # Determine dtype dynamically for timestamps
            if any(isinstance(t, (str, np.str_)) for t in timestamps):
                timestamps_array = np.array(
                    timestamps, dtype=object
                )  # Contains strings → use object
            else:
                timestamps_array = np.array(
                    timestamps
                )  # Only numbers → NumPy infers dtype

            # Determine dtype dynamically for event_times
            if any(isinstance(t, (str, np.str_)) for t in event_times):
                event_times_array = np.array(
                    event_times, dtype=object
                )  # Contains strings → use object
            else:
                event_times_array = np.array(
                    event_times
                )  # Only numbers → NumPy infers dtype

            # Define data to be returned
            data: dict = {
                "description": descriptor["data_keys"][cpt_name],
                "data": values_array,
                "events_cpt_timestamps": timestamps_array,
                "events_timestamps": event_times_array,
            }
            logger.debug(
                f"Data for component: '{cpt_name}' found in {len(data['data'])} event(s) of the descriptor: '{descriptor['name']}'"
            )
            return data

        # Define a few helper functions to parse the Nexus tree and replace values with data from the events of the run
        def get_cpt_name_from_placeholder(value: str) -> Optional[str]:
            """
            Extracts the component name from the placeholder string, typically in the form
            of `$post-run:<component_name>`.

            Args:
                value (str): The placeholder string, e.g., "$post-run:a_b_c".
                Pattern matches:
                    $post-run:a_b_c
                    $post-run:a-b-c-d
                    $post-run:a_b-c_d-e
                    $post-run:a
                    $post-run
            Returns:
                str: The component name extracted from the placeholder (e.g., "a_b_c").
                None: If the placeholder does not match the expected pattern.
            """

            POST_RUN_LABEL: str = "$post-run:"
            PATTERN: str = r"^\$post-run(:[a-zA-Z0-9_-]+)?$"

            match = re.search(PATTERN, value)
            if match:
                if len(POST_RUN_LABEL) < len(value):
                    cpt_name: str = value[len(POST_RUN_LABEL) :]
                    return cpt_name
                else:
                    return str("")  # Return empty string
            else:
                return None  # Pattern does not match

        def extract_data(descriptors, events, cpt_name) -> Optional[dict]:
            """Extract data for cpt_name from descriptors, prioritizing non-baseline first."""

            def find_data(descriptor) -> Optional[dict]:
                return get_data_from_events(
                    descriptor, events, cpt_name
                ) or get_data_from_descriptor(descriptor, cpt_name)

            # Prioritize non-baseline descriptors
            for descriptor in descriptors:
                if descriptor["name"] != "baseline":
                    if data := find_data(descriptor):
                        return data

            # Check baseline descriptor if no data found so far
            for descriptor in descriptors:
                if descriptor["name"] == "baseline":
                    if data := find_data(descriptor):
                        return data

            # No data found
            logger.warning(
                f"No descriptor contains data for the 'cpt_name': {cpt_name}"
            )
            return None

        def replace_func(dev_name: str, obj: dict) -> dict:
            """
            Replace the placeholder in the given object with actual data from the events.

            This function looks for the `$post-run` placeholders within the object and replaces
            them with actual values extracted from the events and descriptors.

            Args:
                dev_name (str): The name of the device from the Nexus metadata.
                obj (dict): The object to replace the placeholder in.

            Returns:
                dict: The object with the placeholder replaced with the actual data.
            """

            if "value" in obj:
                placeholder: str = obj["value"]
                if not isinstance(placeholder, str):
                    return obj

                # Define component name
                cpt_name: Optional[str] = get_cpt_name_from_placeholder(placeholder)
                if cpt_name is None:
                    return obj

                # Define object delimiter. It is expected that ophyd-async will use the same delimiter as ophyd
                obj_delimiter: str = "_"

                # Redefine component name as to be read from the blusky documents (with prefixed device name)
                if (
                    str("") == cpt_name
                ):  # The case when there is not cpt_name in the placeholder
                    cpt_name = dev_name
                else:
                    cpt_name: str = dev_name + obj_delimiter + cpt_name

                # Extract data from descriptor for the component
                cpt_data: Optional[dict] = extract_data(descriptors, events, cpt_name)

                # Return obj if no data for the component with cpt_name could be extracted from descriptors
                if not cpt_data:
                    return obj

                # Component data from descriptor
                data: np.ndarray = cpt_data["data"]
                # Component description from descriptor
                desc: dict = cpt_data["description"]

                # Optional transformation on data of data
                if "transformation" in obj:
                    # Execute transformation on events_data
                    if "value" == obj["transformation"]["target"]:
                        expression: str = obj["transformation"]["expression"]
                        data = apply_symbolic_transformation(data, expression)

                # Assign 'data'
                obj["value"] = data

                # Assign 'events_cpt_timestamps'
                if "events_cpt_timestamps" in cpt_data:
                    obj["events_cpt_timestamps"] = cpt_data["events_cpt_timestamps"]

                # Assign 'events_timestamps'
                if "events_timestamps" in cpt_data:
                    obj["events_timestamps"] = cpt_data["events_timestamps"]

                # Assign 'descriptor_cpt_timestamp'
                if "descriptor_cpt_timestamp" in cpt_data:
                    obj["descriptor_cpt_timestamp"] = cpt_data[
                        "descriptor_cpt_timestamp"
                    ]

                # ----------- Assign all obligatory keys -----------

                # Extract dtype (obligatory key), with fallback to defaults
                dtype = obj.get(
                    "dtype", desc.get("dtype", "unknown")
                )  # Assign as default the value found in desc
                if dtype == "number":
                    dtype = "float64"
                elif dtype == "integer":
                    dtype = "int64"
                elif dtype == "string":
                    dtype = "str"
                elif dtype == "array":
                    dtype = obj.get("attrs", {}).get(
                        "dtype", "float64"
                    )  # One lookup for dtype
                elif dtype == "object":
                    dtype = "str"  # Treat object as a string
                # Assign dtype
                obj["dtype"] = dtype

                # Assign shape (obligatory key)
                obj["shape"] = list(data.shape)

                # Ensure "attrs" key exists in obj
                obj.setdefault("attrs", {})

                # Extract and set source (obligatory key)
                obj["attrs"]["source"] = obj["attrs"].get(
                    "source", desc.get("source", "unknown")
                )

                # ----------- Assign all optional keys -----------

                # Extract units (optional key)
                units = obj["attrs"].get("units", desc.get("units", None))
                if units is not None:
                    obj["attrs"]["units"] = units

                # Extract and set external (optional key)
                external = obj["attrs"].get("external", desc.get("external", None))
                if external is not None:
                    obj["attrs"]["external"] = external

                # Extract precision (optional key)
                precision = obj["attrs"].get("precision", desc.get("precision", None))
                if precision is not None:
                    obj["attrs"]["precision"] = precision

                # Extract and set lower_ctrl_limit (optional key)
                lower_ctrl_limit = obj["attrs"].get(
                    "lower_ctrl_limit", desc.get("lower_ctrl_limit", None)
                )
                if lower_ctrl_limit is not None:
                    obj["attrs"]["lower_ctrl_limit"] = lower_ctrl_limit

                # Extract and set upper_ctrl_limit (optional key)
                upper_ctrl_limit = obj["attrs"].get(
                    "upper_ctrl_limit", desc.get("upper_ctrl_limit", None)
                )
                if upper_ctrl_limit is not None:
                    obj["attrs"]["upper_ctrl_limit"] = upper_ctrl_limit

                # Extract and set enum_strs (optional key)
                enum_strs = obj["attrs"].get("enum_strs", desc.get("enum_strs", None))
                if enum_strs is not None:
                    obj["attrs"]["enum_strs"] = enum_strs

                # Extract and set object_name (optional key)
                object_name = obj["attrs"].get(
                    "object_name", desc.get("object_name", None)
                )
                if object_name is not None:
                    obj["attrs"]["object_name"] = object_name

                return obj
            else:
                return obj

        def replace_values(dev_name: str, tree: Union[dict, list], func: callable):
            """
            Recursively replace placeholders in a tree (dictionary or list) structure by applying the
            provided function.

            Args:
                dev_name (str): The name of the device.
                tree (dict or list): The tree structure containing placeholders to replace.
                func (callable): The function to apply for replacement.

            Returns:
                dict or list: The tree with placeholders replaced.
            """

            if isinstance(tree, dict):
                for key, value in tree.items():
                    # if (isinstance(value, dict) and "value" in value and "dtype" in value):
                    if isinstance(value, dict) and "value" in value:
                        tree[key] = func(dev_name, value)
                    tree[key] = replace_values(dev_name, value, func)
            elif isinstance(tree, list):
                tree = [replace_values(dev_name, item, func) for item in tree]
            return tree

        for dev_name in nexus_md.keys():
            nexus_md[dev_name] = replace_values(
                dev_name, nexus_md[dev_name], replace_func
            )

    # Process post-run placeholders by filling them with data provided by bluesky events
    process_post_run()


# Define extraction of run info
def extract_run_info(start: dict, stop: dict) -> dict:
    """
    Extract relevant information from the 'start' and 'stop' documents and return a dictionary
    with the extracted data.

    Args:
        start (dict): A dictionary representing the start document containing metadata for a run.
        stop (dict): A dictionary representing the stop document containing metadata for a run.

    Returns:
        dict: A dictionary with two keys, 'start' and 'stop', each containing the relevant data.
            The 'start' key will include data from the start document, excluding the 'nexus_md'
            and 'device_md' keys. The 'stop' key will include the entire stop document.

    Notes:
        - The 'nexus_md' and 'device_md' keys are intentionally excluded from the 'start' document
            in the resulting dictionary.
    """

    START_LABEL: str = "start"
    STOP_LABEL: str = "stop"

    # Define result dictionary
    result: dict = {START_LABEL: dict(), STOP_LABEL: dict()}

    # Insert into the 'result[START_LABEL]' dictionary the data from the start document but not 'nexus_md'
    for key in start.keys():
        if (
            NX_MD_KEY == key
        ):  # Do not add subdictionary of the key 'nexus_md'. Do not add subdictionary of the key 'nexus_md'
            continue
        result[START_LABEL][key] = start[key]

    # Insert into the 'result[STOP_LABEL]' dictionary all the data from the stop document
    result[STOP_LABEL] = stop

    # Return the result
    return result


def create_nexus_file(file_path, data_dict):
    """
    Creates a NeXus file at the specified file path using the provided data dictionary.

    Parameters:
        file_path (str): The path where the NeXus file will be created.
        data_dict (dict): A dictionary containing the data to populate the NeXus file.
                            Keys represent group or dataset names, and values represent
                            their corresponding data or attributes. Special keys like
                            "instrument" or "run_info" are treated as specific NeXus groups.

    Raises:
        ValueError: If invalid data types are detected for certain groups or fields.

    Example:
        data = {
            "instrument": {"mono": {"NX_class": "NXmonochromator", "value": 123.4}},
            "run_info": {"start_time": "2023-12-01T12:00:00"},
        }
        create_nexus_file("example.nxs", data)
    """

    with h5py.File(file_path, "w") as f:
        # Create file level attribute
        f.attrs["default"] = "entry"

        # Create the NXentry group
        entry = f.create_group("entry")
        entry.attrs["NX_class"] = "NXentry"
        entry.attrs["Application name"] = "bluesky_nexus"
        entry.attrs["Application version"] = "v1.0.0"
        entry.attrs["Content"] = "'NXinstrument' group and 'NXcollection' group"

        for key, value in data_dict.items():
            # Create instrument group under 'entry' group
            if "instrument" == key:
                # Create instrument group
                instrument_group = entry.create_group(key)
                # Add attribute
                instrument_group.attrs["NX_class"] = "NXinstrument"
                instrument_group.attrs["description"] = (
                    "Instruments involved in the bluesky plan"
                )

                # Add group or fieled to instrument_group
                add_group_or_field(instrument_group, value)

            # Create run_info group under 'entry' group
            elif "run_info" == key:
                # Create run_info group
                run_info_group = entry.create_group(key)
                # Add attribute
                run_info_group.attrs["NX_class"] = "NXcollection"
                run_info_group.attrs["description"] = (
                    "Copy of the start and stop document from the bluesky run"
                )
                # Write data to the run_info_group
                write_collection(run_info_group, value)

            # Treat everything else as entry metadata
            else:
                if isinstance(value, (str, int, float)):
                    entry.create_dataset(key, data=value)
                elif isinstance(value, (list, np.ndarray)):
                    entry.create_dataset(key, data=np.array(value))

        logger.info(f"NeXus file '{file_path}' created successfully.")


def add_group_or_field(group, data):
    """
    Recursively adds groups or datasets to a NeXus file based on the provided data.

    Parameters:
        group (h5py.Group): The parent group to which fields or subgroups will be added.
        data (dict): A dictionary describing the NeXus structure. Keys represent names
                     of groups or fields, and values provide detailed metadata such as
                     `NX_class`, `value`, `dtype`, and attributes.

    Raises:
        ValueError: If invalid `dtype` is encountered for a dataset.

    Example:
        data = {
            "mono": {
                "NX_class": "NXmonochromator",
                "value": 123.4,
                "dtype": "float64",
                "attrs": {"units": "keV"}
            }
        }
        add_group_or_field(parent_group, data)
    """

    def add_attrs(dataset: h5py.Dataset, attrs: dict) -> None:
        """
        Adds attributes to an h5py dataset, automatically determining their type.

        Parameters:
        - dataset (h5py.Dataset): The dataset to which attributes should be added.
        - attrs (dict): A dictionary where keys are attribute names and values are attribute values.
        """
        for key, value in attrs.items():
            # Automatically determine the type and convert accordingly

            if isinstance(value, dict):
                json_value = json.dumps(value)  # Convert dictionary to JSON string
                dtype = h5py.string_dtype(encoding="utf-8")  # Ensure UTF-8 encoding
                value = np.array(
                    json_value, dtype=dtype
                )  # Convert scalar string to numpy array
                dataset.attrs[key] = value

            elif isinstance(value, str):
                dtype = h5py.string_dtype(encoding="utf-8")  # Ensure UTF-8 encoding
                value = np.array(
                    value, dtype=dtype
                )  # Convert scalar string to numpy array
                dataset.attrs[key] = value

            elif isinstance(value, bool):
                dataset.attrs[key] = np.bool_(value)  # Store as a NumPy boolean

            elif isinstance(value, (int, np.integer)):
                dataset.attrs[key] = np.int64(
                    value
                )  # Store as int64 (safe for large numbers)

            elif isinstance(value, (float, np.floating)):
                dataset.attrs[key] = np.float64(value)  # Store as float64 for precision

            elif isinstance(value, (list, tuple, np.ndarray)):
                # Convert to NumPy array to ensure consistent storage
                value = np.array(value)
                if value.dtype.kind in {"i", "u"}:  # Integer types
                    dataset.attrs[key] = value.astype(np.int64)
                elif value.dtype.kind == "f":  # Floating point types
                    dataset.attrs[key] = value.astype(np.float64)
                elif value.dtype.kind == "b":  # Boolean array
                    dataset.attrs[key] = value.astype(np.bool_)
                elif value.dtype.kind == "U" or value.dtype.kind == "O":  # Strings
                    dataset.attrs[key] = np.array(
                        value, dtype=h5py.special_dtype(vlen=str)
                    )
                else:
                    raise ValueError(
                        f"Unsupported array data type for attribute '{key}': {value.dtype}"
                    )

            else:
                raise ValueError(
                    f"Unsupported attribute type for '{key}': {type(value)}"
                )

    def add_attributes(
        target: Union[h5py.Dataset, h5py.Group], attributes: dict
    ) -> None:
        """
        Adds attributes to an HDF5 dataset or group, enforcing dtype if specified.

        Parameters:
        - target Union[h5py.Dataset, h5py.Group]: The dataset or group to which attributes should be added.
        - attributes (dict): A dictionary of attributes to add, each with 'value' and 'dtype' keys.
        """

        for attr_name, attr_data in attributes.items():
            value: Any = attr_data[
                "value"
            ]  # Mandatory, guaranteed by NXfieldModelForAttribute
            dtype_str: str = attr_data[
                "dtype"
            ]  # Expected as a string, facultative for post-run placeholders otherwise mandatory

            if dtype_str not in NX_DTYPE_MAP:
                raise ValueError(
                    f"Invalid dtype: {dtype_str} detected while processing {target.name}.{attr_name}."
                )

            try:
                dtype = NX_DTYPE_MAP[dtype_str]

                # Handle strings explicitly
                if dtype in {h5py.string_dtype(encoding="utf-8")}:
                    if isinstance(value, str):
                        value = np.array(
                            value, dtype=dtype
                        )  # Convert scalar string to numpy array
                    elif isinstance(value, (list, tuple, np.ndarray)):
                        value = np.array(
                            value, dtype=dtype
                        )  # Convert list of strings to numpy array
                    else:
                        raise TypeError(
                            f"Unexpected type {type(value)} for string attribute {attr_name}"
                        )

                # Handle booleans explicitly
                elif dtype == np.uint8 and isinstance(value, (bool, np.bool_)):
                    value = np.uint8(value)  # Convert single bool to uint8

                # Convert numpy arrays correctly
                elif isinstance(value, np.ndarray):
                    value = value.astype(dtype)

                # Convert scalar values correctly
                else:
                    value = np.array(value, dtype=dtype)

                # Save the attribute
                target.attrs[attr_name] = value

            except Exception as e:
                raise TypeError(f"Failed to convert {value} to dtype {dtype_str}: {e}")

    for key, value in data.items():
        if isinstance(value, dict):

            ###
            ### Handle NeXus fields
            ### value["value"] is in "post-run" case always numpy array
            if "value" in value:
                dtype = value.get(
                    "dtype", None
                )  # dtype assigned in the pydantic schema or extracted from the descriptor doc

                if dtype in VALID_NXFIELD_DTYPES:

                    # If value["value"] is a numpy array
                    if isinstance(value["value"], np.ndarray):

                        # If the numpy array is of dtype 'object':
                        # - This is a case when the data coming from events or descriptor is a list of elements having different data types
                        # - This is a case when the data coming from events or descriptor is a list of strings
                        # - This is a case when the data coming from events or descriptor is just a string, in this case we deal with numpy array of ndim=0 (scalar)
                        if value["value"].dtype == object:

                            # Check if the numpy array is a scalar (ndim=0) or has more dimensions
                            if value["value"].ndim == 0:
                                # If it's a scalar, convert it to a 1D array with a single element
                                value["value"] = np.array(
                                    [value["value"].item()], dtype=object
                                )

                            # Convert all elements to string (including numbers, None, etc.)
                            value["value"] = np.array(
                                [
                                    str(item) if item is not None else "None"
                                    for item in value["value"]
                                ],
                                dtype=object,
                            )

                            # Apply variable-length UTF-8 encoding for the string
                            dtype = h5py.string_dtype(encoding="utf-8")
                            dataset = group.create_dataset(
                                key, data=value["value"], dtype=dtype
                            )
                            logger.debug(
<<<<<<< HEAD
                                f"New dataset: encoding: utf8, dtype: {dtype}: value: {value['value']}, key: {key}, group: {group.name}"
=======
                                f"New dataset: encoding: utf8, dtype: {dtype}, key: {key}, group: {group.name}, value: {value['value']}"
>>>>>>> ac6edb34
                            )

                        # If the numpy array is NOT of dtype 'object':
                        # - This is a case when the data coming from events or descriptor is a list of floats, integers, booleans
                        # - This is a case when the data coming from events or descriptor is a float, integer, boolean
                        else:
<<<<<<< HEAD
=======
                            # Check if the numpy array is a scalar (ndim=0) or has more dimensions
                            if value["value"].ndim == 0:
                                # If it's a scalar, convert it to a 1D array with a single element
                                value["value"] = np.array(
                                    [value["value"].item()], dtype=dtype
                                )

>>>>>>> ac6edb34
                            dataset = group.create_dataset(
                                key, data=value["value"], dtype=dtype
                            )
                            logger.debug(
<<<<<<< HEAD
                                f"New dataset: dtype: {dtype}: value: {value['value']}, key: {key}, group: {group.name}"
=======
                                f"New dataset: dtype: {dtype}, key: {key}, group: {group.name}, value: {value['value']}"
>>>>>>> ac6edb34
                            )

                    # If value["value"] is not a numpy array
                    else:
                        # If value["value"] is an instance of str
                        if isinstance(value["value"], str):
<<<<<<< HEAD
                            # Apply variable-length UTF-8 encoding for the string
                            dtype = h5py.string_dtype(encoding="utf-8")
=======

                            # Convert it to a 1D array with a single element
                            value["value"] = np.array([value["value"]], dtype=object)

                            # Apply variable-length UTF-8 encoding for the string
                            dtype = h5py.string_dtype(encoding="utf-8")

>>>>>>> ac6edb34
                            # Create dataset for 'value'
                            dataset = group.create_dataset(
                                key, data=value["value"], dtype=dtype
                            )
                            logger.debug(
<<<<<<< HEAD
                                f"New dataset: encoding: utf8, dtype: {dtype}: value: {value['value']}, key: {key}, group: {group.name}"
                            )
                        # If value["value"] is an instance of int, double, bool
                        elif (
                            isinstance(value["value"], int)
                            or isinstance(value["value"], float)
                            or isinstance(value["value"], bool)
                        ):
=======
                                f"New dataset: encoding: utf8, dtype: {dtype}, key: {key}, group: {group.name}, value: {value['value']}"
                            )

                        # If value["value"] is an instance of int, double, bool
                        elif isinstance(value["value"], (int, float, bool)):

                            # Convert it to a 1D array with a single element
                            value["value"] = np.array([value["value"]])

>>>>>>> ac6edb34
                            # Create dataset for 'value'
                            dataset = group.create_dataset(
                                key, data=value["value"], dtype=dtype
                            )
                            logger.debug(
<<<<<<< HEAD
                                f"New dataset: dtype: {dtype}: value: {value['value']}, key: {key}, group: {group.name}"
                            )
=======
                                f"New dataset: dtype: {dtype}, key: {key}, group: {group.name}, value: {value['value']}"
                            )

>>>>>>> ac6edb34
                        elif isinstance(value["value"], list):

                            # There is a string in the list
                            if any(
                                isinstance(v, (str, np.str_)) for v in value["value"]
                            ):
                                # Convert all elements to string (including numbers, None, etc.)
                                value["value"] = np.array(
                                    [
                                        str(item) if item is not None else "None"
                                        for item in value["value"]
                                    ],
                                    dtype=object,
                                )

                                # Apply variable-length UTF-8 encoding for the string
                                dtype = h5py.string_dtype(encoding="utf-8")
                                dataset = group.create_dataset(
                                    key, data=value["value"], dtype=dtype
                                )
                                logger.debug(
<<<<<<< HEAD
                                    f"New dataset: encoding: utf8, dtype: {dtype}: value: {value['value']}, key: {key}, group: {group.name}"
                                )
=======
                                    f"New dataset: encoding: utf8, dtype: {dtype}, key: {key}, group: {group.name}, value: {value['value']}"
                                )

>>>>>>> ac6edb34
                            # There is no string in the list
                            else:
                                value["value"] = np.array(value["value"])
                                dataset = group.create_dataset(
                                    key, data=value["value"], dtype=dtype
                                )
                                logger.debug(
<<<<<<< HEAD
                                    f"New dataset: dtype: {dtype}: value: {value['value']}, key: {key}, group: {group.name}"
=======
                                    f"New dataset: dtype: {dtype}, key: {key}, group: {group.name}, value: {value['value']}"
>>>>>>> ac6edb34
                                )

                        elif isinstance(value["value"], dict):
                            value["value"] = json.dumps(
                                value["value"]
                            )  # Convert dictionary to JSON string
<<<<<<< HEAD
=======

                            # Convert it to a 1D array with a single element
                            value["value"] = np.array([value["value"]], dtype=object)

>>>>>>> ac6edb34
                            dtype = h5py.string_dtype(
                                encoding="utf-8"
                            )  # Ensure UTF-8 encoding

                            dataset = group.create_dataset(
                                key, data=value["value"], dtype=dtype
                            )
                            logger.debug(
<<<<<<< HEAD
                                f"New dataset: encoding: utf8, dtype: {dtype}: value: {value['value']}, key: {key}, group: {group.name}"
=======
                                f"New dataset: encoding: utf8, dtype: {dtype}, key: {key}, group: {group.name}, value: {value['value']}"
>>>>>>> ac6edb34
                            )

                        # Unsupported instance of value["value"]
                        else:
                            logger.error(
<<<<<<< HEAD
                                f"Unsupported case detected. Please contact developer, dtype: {dtype}: value: {value['value']}, key: {key}, group: {group.name}"
=======
                                f"Unsupported case detected. Please contact developer, dtype: {dtype}, key: {key}, group: {group.name}, value: {value['value']}"
>>>>>>> ac6edb34
                            )
                            return

                    # Add attributes to the dataset
                    # In the schema file, attributes of a field are introduced by the word "attributes"
                    # Each attribute has a value and dtype
                    # Attribute of dataset can be: scalar or array
                    # Attribute of dataset can be of type: defined under VALID_NXFIELD_DTYPES
                    if "attributes" in value:
                        add_attributes(dataset, value["attributes"])

                    # Add attribute 'shape' (obligatory)
                    if "shape" in value:
                        dataset.attrs["shape"] = value["shape"]

                    # Add attribute 'NX_class' (obligatory)
                    if "nxclass" in value:
                        dataset.attrs["NX_class"] = value["nxclass"]

                    # Add attribute 'transformation' (optional)
                    if "transformation" in value:
                        dataset.attrs["transformation"] = str(
                            value["transformation"]
                        )  # convert dict to  string

                    # Add all attributes defined in 'attrs'
                    if "attrs" in value:
                        add_attrs(dataset, value["attrs"])

                    ### Create dataset for 'events_cpt_timestamps'
                    if "events_cpt_timestamps" in value:

                        # If the numpy array is of dtype 'object':
                        # - This is a case when the data coming from events is a list of elements having different data types
                        # - This is a case when the data coming from events is a list of strings
                        # - This is a case when the data coming from events is just a string, in this case we deal with numpy array of ndim=0 (scalar)

                        if value["events_cpt_timestamps"].dtype == object:

                            # Check if the numpy array is a scalar (ndim=0) or has more dimensions
                            if value["events_cpt_timestamps"].ndim == 0:
                                # If it's a scalar, convert it to a 1D array with a single element
                                value["events_cpt_timestamps"] = np.array(
                                    [value["events_cpt_timestamps"].item()],
                                    dtype=object,
                                )

                            # Convert all elements to string (including numbers, None, etc.)
                            value["events_cpt_timestamps"] = np.array(
                                [
                                    str(item) if item is not None else "None"
                                    for item in value["events_cpt_timestamps"]
                                ],
                                dtype=object,
                            )

                            # Apply variable-length UTF-8 encoding for the string
                            dtype = h5py.string_dtype(encoding="utf-8")
                            dataset = group.create_dataset(
                                key + "_timestamps",
                                data=value["events_cpt_timestamps"],
                                dtype=dtype,
                            )
                            # Assign attributes
                            dataset.attrs["NX_class"] = "NX_CHAR"
                            dataset.attrs["shape"] = list(
                                value["events_cpt_timestamps"].shape
                            )
                            dataset.attrs["description"] = (
                                f"Timestamps of the component: {key} extracted from the events"
                            )
                            logger.debug(
                                f"New dataset for events_cpt_timestamps: encoding: utf8, dtype: {dtype}, key: {key}, group: {group.name}, value: {value['events_cpt_timestamps']}"
                            )

                        # If the numpy array is NOT of dtype 'object':
                        # - This is a case when the data coming from events is a list of floats, integers
                        # - This is a case when the data coming from events is a float, integer
                        else:
                            # Check if the numpy array is a scalar (ndim=0) or has more dimensions
                            if value["events_cpt_timestamps"].ndim == 0:
                                # If it's a scalar, convert it to a 1D array with a single element
                                value["events_cpt_timestamps"] = np.array(
                                    [value["events_cpt_timestamps"].item()],
                                    dtype=value["events_cpt_timestamps"].dtype,
                                )

                            dataset = group.create_dataset(
                                key + "_timestamps",
                                data=value["events_cpt_timestamps"],
                                dtype=value["events_cpt_timestamps"].dtype,
                            )
                            # Assign attributes
                            if "float64" == value["events_cpt_timestamps"].dtype:
                                dataset.attrs["NX_class"] = "NX_FLOAT"
                            elif "int64" == value["events_cpt_timestamps"].dtype:
                                dataset.attrs["NX_class"] = "NX_INT"

                            dataset.attrs["shape"] = list(
                                value["events_cpt_timestamps"].shape
                            )
                            dataset.attrs["description"] = (
                                f"Timestamps of the component: {key} extracted from the events"
                            )
                            logger.debug(
                                f"New dataset for events_cpt_timestamps: dtype: {dtype}, key: {key}, group: {group.name}, value: {value['events_cpt_timestamps']}"
                            )

                    ### Create dataset for 'descriptor_cpt_timestamp'
                    if "descriptor_cpt_timestamp" in value:

                        # If the numpy array is of dtype 'object':
                        # - This is a case when the data coming from descriptor is a list of elements having different data types
                        # - This is a case when the data coming from descriptor is a list of strings
                        # - This is a case when the data coming from descriptor is just a string, in this case we deal with numpy array of ndim=0 (scalar)

                        if value["descriptor_cpt_timestamp"].dtype == object:

                            # Check if the numpy array is a scalar (ndim=0) or has more dimensions
                            if value["descriptor_cpt_timestamp"].ndim == 0:
                                # If it's a scalar, convert it to a 1D array with a single element
                                value["descriptor_cpt_timestamp"] = np.array(
                                    [value["descriptor_cpt_timestamp"].item()],
                                    dtype=object,
                                )

                            # Convert all elements to string (including numbers, None, etc.)
                            value["descriptor_cpt_timestamp"] = np.array(
                                [
                                    str(item) if item is not None else "None"
                                    for item in value["descriptor_cpt_timestamp"]
                                ],
                                dtype=object,
                            )

                            # Apply variable-length UTF-8 encoding for the string
                            dtype = h5py.string_dtype(encoding="utf-8")
                            dataset = group.create_dataset(
                                key + "_timestamps",
                                data=value["descriptor_cpt_timestamp"],
                                dtype=dtype,
                            )
                            # Assign attributes
                            dataset.attrs["NX_class"] = "NX_CHAR"
                            dataset.attrs["shape"] = list(
                                value["descriptor_cpt_timestamp"].shape
                            )
                            dataset.attrs["description"] = (
                                f"Timestamps of the component: {key} extracted from the descriptor"
                            )
                            logger.debug(
                                f"New dataset for descriptor_cpt_timestamp: encoding: utf8, dtype: {dtype}, key: {key}, group: {group.name}, value: {value['descriptor_cpt_timestamp']}"
                            )

                        # If the numpy array is NOT of dtype 'object':
                        # - This is a case when the data coming from descriptor is a list of floats, integers
                        # - This is a case when the data coming from descriptor is a float, integer
                        else:
                            # Check if the numpy array is a scalar (ndim=0) or has more dimensions
                            if value["descriptor_cpt_timestamp"].ndim == 0:
                                # If it's a scalar, convert it to a 1D array with a single element
                                value["descriptor_cpt_timestamp"] = np.array(
                                    [value["descriptor_cpt_timestamp"].item()],
                                    dtype=value["descriptor_cpt_timestamp"].dtype,
                                )

                            dataset = group.create_dataset(
                                key + "_timestamps",
                                data=value["descriptor_cpt_timestamp"],
                                dtype=value["descriptor_cpt_timestamp"].dtype,
                            )
                            # Assign attributes
                            if "float64" == value["descriptor_cpt_timestamp"].dtype:
                                dataset.attrs["NX_class"] = "NX_FLOAT"
                            elif "int64" == value["descriptor_cpt_timestamp"].dtype:
                                dataset.attrs["NX_class"] = "NX_INT"

                            dataset.attrs["shape"] = list(
                                value["descriptor_cpt_timestamp"].shape
                            )
                            dataset.attrs["description"] = (
                                f"Timestamps of the component: {key} extracted from the descriptor"
                            )
                            logger.debug(
                                f"New dataset for descriptor_cpt_timestamp: dtype: {dtype}, key: {key}, group: {group.name}, value: {value['descriptor_cpt_timestamp']}"
                            )

                    ### Create dataset for 'events_timestamps'
                    if "events_timestamps" in value:
                        # Check if the dataset already exists
                        if "events_timestamps" in group:
                            pass
                        else:

                            # If the numpy array is of dtype 'object':
                            # - This is a case when the data coming from events is a list of elements having different data types
                            # - This is a case when the data coming from events is a list of strings
                            # - This is a case when the data coming from events is just a string, in this case we deal with numpy array of ndim=0 (scalar)

                            if value["events_timestamps"].dtype == object:

                                # Check if the numpy array is a scalar (ndim=0) or has more dimensions
                                if value["events_timestamps"].ndim == 0:
                                    # If it's a scalar, convert it to a 1D array with a single element
                                    value["events_timestamps"] = np.array(
                                        [value["events_timestamps"].item()],
                                        dtype=object,
                                    )

                                # Convert all elements to string (including numbers, None, etc.)
                                value["events_timestamps"] = np.array(
                                    [
                                        str(item) if item is not None else "None"
                                        for item in value["events_timestamps"]
                                    ],
                                    dtype=object,
                                )

                                # Apply variable-length UTF-8 encoding for the string
                                dtype = h5py.string_dtype(encoding="utf-8")
                                dataset = group.create_dataset(
                                    "events_timestamps",
                                    data=value["events_timestamps"],
                                    dtype=dtype,
                                )
                                # Assign attributes
                                dataset.attrs["NX_class"] = "NX_CHAR"
                                dataset.attrs["shape"] = list(
                                    value["events_timestamps"].shape
                                )
                                dataset.attrs["description"] = (
                                    "Timestamps of the events"
                                )
                                logger.debug(
                                    f"New dataset for events_timestamps: encoding: utf8, dtype: {dtype}, key: {key}, group: {group.name}, value: {value['events_timestamps']}"
                                )

                            # If the numpy array is NOT of dtype 'object':
                            # - This is a case when the data coming from events is a list of floats, integers
                            # - This is a case when the data coming from events is a float, integer
                            else:
                                # Check if the numpy array is a scalar (ndim=0) or has more dimensions
                                if value["events_timestamps"].ndim == 0:
                                    # If it's a scalar, convert it to a 1D array with a single element
                                    value["events_timestamps"] = np.array(
                                        [value["events_timestamps"].item()],
                                        dtype=value["events_timestamps"].dtype,
                                    )

                                dataset = group.create_dataset(
                                    "events_timestamps",
                                    data=value["events_timestamps"],
                                    dtype=value["events_timestamps"].dtype,
                                )
                                # Assign attributes
                                if "float64" == value["events_timestamps"].dtype:
                                    dataset.attrs["NX_class"] = "NX_FLOAT"
                                elif "int64" == value["events_timestamps"].dtype:
                                    dataset.attrs["NX_class"] = "NX_INT"

                                dataset.attrs["shape"] = list(
                                    value["events_timestamps"].shape
                                )
                                dataset.attrs["description"] = (
                                    "Timestamps of the events"
                                )

                                logger.debug(
                                    f"New dataset for events_timestamps: dtype: {dtype}, key: {key}, group: {group.name}, value: {value['events_timestamps']}"
                                )

                else:
                    raise ValueError(
                        f"Invalid dtype: {dtype} detected while processing the group: {group.name} and the key: {key}. Check evtl. one of the schema files."
                    )

            ###
            ### Handle NeXus groups
            ###
            elif "nxclass" in value:

                # Create group
                subgroup = group.create_group(key)
                logger.debug(
                    f"New subgroup: {subgroup.name} added to the group: {group.name}"
                )

                # Add "NX_class" attribute expected by nexus convention for groups
                subgroup.attrs["NX_class"] = value["nxclass"]

                # Add "default" attribute expected by nexus convention for groups if defined for the group
                if "default" in value:
                    subgroup.attrs["default"] = value["default"][
                        "value"
                    ]  # Presence of “value” in the “default” guaranteed by NXattrModel.

                # Add attributes to the group defined in the schema
                # In the schema file, attributes of a group are introduced by the word "attributes"
                # Each attribute has a value and dtype
                # Attribute of a group can be: integer, float, string, bool, array
                # Attribute of a group can be of type: str, int32, int64, float32, float64, bool
                if "attributes" in value:
                    add_attributes(subgroup, value["attributes"])

                # Add all attributes defined in 'attrs'
                if "attrs" in value:
                    add_attrs(subgroup, value["attrs"])

                # Recursively add fields or subgroups
                add_group_or_field(
                    subgroup,
                    {
                        k: v
                        for k, v in value.items()
                        if k != "nxclass"
                        and k != "default"
                        and k != "attributes"
                        and k != "attrs"
                    },
                )

        else:
            # Handle as attribute of the group
            group.attrs[key] = value
            logger.debug(
                f"Assign to attrs of group: {group.name} the key: {key} with value: {value}"
            )


def write_collection(group, data: dict) -> None:
    """
    Recursively writes a collection of data (nested dictionaries, lists, and primitive values)
    to a given group in a hierarchical storage structure. Scalars are stored as 1D arrays.

    Args:
        group (h5py.Group): The group where the data will be stored.
        data (dict): The data dictionary to be written.

    Raises:
        TypeError: If an unsupported data type is encountered.
    """
    string_dtype = h5py.string_dtype(encoding="utf-8")

    for key, value in data.items():
        if isinstance(value, dict):
            # Create a subgroup for nested data dictionaries
            subgroup = group.create_group(key)
            write_collection(subgroup, value)

        elif isinstance(value, (int, float, bool)):
            # Store scalar as 1D array
            group.create_dataset(key, data=np.array([value]))

        elif isinstance(value, str):
            # Store string as 1D array with UTF-8 dtype
            group.create_dataset(key, data=np.array([value], dtype=string_dtype))

        elif isinstance(value, (list, tuple)):
            # List or tuple with nested list or tuple elements
            if any(isinstance(item, (list, tuple)) for item in value):
                # Serialize nested structure into a single string
                serialized_value = str(value)
                group.create_dataset(
                    key, data=np.array([serialized_value], dtype=string_dtype)
                )
            # List or tuple without nested list or tuple elements
            else:
                if len(value) == 0:
                    # Empty list or tuple
                    group.create_dataset(key, data=np.array([], dtype=string_dtype))
                elif all(isinstance(item, (int, float, bool)) for item in value):
                    group.create_dataset(key, data=np.array(value))
                else:
                    # Convert mixed-type or string-containing list to strings
                    str_value = [str(item) for item in value]
                    group.create_dataset(
                        key, data=np.array(str_value, dtype=string_dtype)
                    )

        else:
            logger.error(f"Unsupported type {type(value)} for key '{key}'")
            raise TypeError(f"ERROR: Unsupported type {type(value)} for key '{key}'")<|MERGE_RESOLUTION|>--- conflicted
+++ resolved
@@ -902,19 +902,13 @@
                                 key, data=value["value"], dtype=dtype
                             )
                             logger.debug(
-<<<<<<< HEAD
-                                f"New dataset: encoding: utf8, dtype: {dtype}: value: {value['value']}, key: {key}, group: {group.name}"
-=======
                                 f"New dataset: encoding: utf8, dtype: {dtype}, key: {key}, group: {group.name}, value: {value['value']}"
->>>>>>> ac6edb34
                             )
 
                         # If the numpy array is NOT of dtype 'object':
                         # - This is a case when the data coming from events or descriptor is a list of floats, integers, booleans
                         # - This is a case when the data coming from events or descriptor is a float, integer, boolean
                         else:
-<<<<<<< HEAD
-=======
                             # Check if the numpy array is a scalar (ndim=0) or has more dimensions
                             if value["value"].ndim == 0:
                                 # If it's a scalar, convert it to a 1D array with a single element
@@ -922,49 +916,29 @@
                                     [value["value"].item()], dtype=dtype
                                 )
 
->>>>>>> ac6edb34
                             dataset = group.create_dataset(
                                 key, data=value["value"], dtype=dtype
                             )
                             logger.debug(
-<<<<<<< HEAD
-                                f"New dataset: dtype: {dtype}: value: {value['value']}, key: {key}, group: {group.name}"
-=======
                                 f"New dataset: dtype: {dtype}, key: {key}, group: {group.name}, value: {value['value']}"
->>>>>>> ac6edb34
                             )
 
                     # If value["value"] is not a numpy array
                     else:
                         # If value["value"] is an instance of str
                         if isinstance(value["value"], str):
-<<<<<<< HEAD
+
+                            # Convert it to a 1D array with a single element
+                            value["value"] = np.array([value["value"]], dtype=object)
+
                             # Apply variable-length UTF-8 encoding for the string
                             dtype = h5py.string_dtype(encoding="utf-8")
-=======
-
-                            # Convert it to a 1D array with a single element
-                            value["value"] = np.array([value["value"]], dtype=object)
-
-                            # Apply variable-length UTF-8 encoding for the string
-                            dtype = h5py.string_dtype(encoding="utf-8")
-
->>>>>>> ac6edb34
+
                             # Create dataset for 'value'
                             dataset = group.create_dataset(
                                 key, data=value["value"], dtype=dtype
                             )
                             logger.debug(
-<<<<<<< HEAD
-                                f"New dataset: encoding: utf8, dtype: {dtype}: value: {value['value']}, key: {key}, group: {group.name}"
-                            )
-                        # If value["value"] is an instance of int, double, bool
-                        elif (
-                            isinstance(value["value"], int)
-                            or isinstance(value["value"], float)
-                            or isinstance(value["value"], bool)
-                        ):
-=======
                                 f"New dataset: encoding: utf8, dtype: {dtype}, key: {key}, group: {group.name}, value: {value['value']}"
                             )
 
@@ -974,20 +948,14 @@
                             # Convert it to a 1D array with a single element
                             value["value"] = np.array([value["value"]])
 
->>>>>>> ac6edb34
                             # Create dataset for 'value'
                             dataset = group.create_dataset(
                                 key, data=value["value"], dtype=dtype
                             )
                             logger.debug(
-<<<<<<< HEAD
-                                f"New dataset: dtype: {dtype}: value: {value['value']}, key: {key}, group: {group.name}"
-                            )
-=======
                                 f"New dataset: dtype: {dtype}, key: {key}, group: {group.name}, value: {value['value']}"
                             )
 
->>>>>>> ac6edb34
                         elif isinstance(value["value"], list):
 
                             # There is a string in the list
@@ -1009,14 +977,9 @@
                                     key, data=value["value"], dtype=dtype
                                 )
                                 logger.debug(
-<<<<<<< HEAD
-                                    f"New dataset: encoding: utf8, dtype: {dtype}: value: {value['value']}, key: {key}, group: {group.name}"
-                                )
-=======
                                     f"New dataset: encoding: utf8, dtype: {dtype}, key: {key}, group: {group.name}, value: {value['value']}"
                                 )
 
->>>>>>> ac6edb34
                             # There is no string in the list
                             else:
                                 value["value"] = np.array(value["value"])
@@ -1024,24 +987,17 @@
                                     key, data=value["value"], dtype=dtype
                                 )
                                 logger.debug(
-<<<<<<< HEAD
-                                    f"New dataset: dtype: {dtype}: value: {value['value']}, key: {key}, group: {group.name}"
-=======
                                     f"New dataset: dtype: {dtype}, key: {key}, group: {group.name}, value: {value['value']}"
->>>>>>> ac6edb34
                                 )
 
                         elif isinstance(value["value"], dict):
                             value["value"] = json.dumps(
                                 value["value"]
                             )  # Convert dictionary to JSON string
-<<<<<<< HEAD
-=======
 
                             # Convert it to a 1D array with a single element
                             value["value"] = np.array([value["value"]], dtype=object)
 
->>>>>>> ac6edb34
                             dtype = h5py.string_dtype(
                                 encoding="utf-8"
                             )  # Ensure UTF-8 encoding
@@ -1050,21 +1006,13 @@
                                 key, data=value["value"], dtype=dtype
                             )
                             logger.debug(
-<<<<<<< HEAD
-                                f"New dataset: encoding: utf8, dtype: {dtype}: value: {value['value']}, key: {key}, group: {group.name}"
-=======
                                 f"New dataset: encoding: utf8, dtype: {dtype}, key: {key}, group: {group.name}, value: {value['value']}"
->>>>>>> ac6edb34
                             )
 
                         # Unsupported instance of value["value"]
                         else:
                             logger.error(
-<<<<<<< HEAD
-                                f"Unsupported case detected. Please contact developer, dtype: {dtype}: value: {value['value']}, key: {key}, group: {group.name}"
-=======
                                 f"Unsupported case detected. Please contact developer, dtype: {dtype}, key: {key}, group: {group.name}, value: {value['value']}"
->>>>>>> ac6edb34
                             )
                             return
 
