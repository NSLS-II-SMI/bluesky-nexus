--- conflicted
+++ resolved
@@ -57,15 +57,11 @@
                 schema_content
             )  # Convert dictionary to JSON string
             logger.warning(
-<<<<<<< HEAD
-                f"Pydantic Nexus schema content for device '{dev_instance.name}' was None or empty. Defaulting to: {schema_content_str}"
-=======
                 f"Pydantic NeXus schema content for device: '{dev_instance.name}' was None or empty. Defaulting to: {schema_content_str}"
             )
         else:
             logger.debug(
                 f"Pydantic NeXus schema content for device: '{dev_instance.name}' found as expected (it is not None or not empty)."
->>>>>>> ac6edb34
             )
 
         # Read model name from the schema content
